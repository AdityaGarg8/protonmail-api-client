--- conflicted
+++ resolved
@@ -4,11 +4,7 @@
 
 [project]
 name = "protonmail-api-client"
-<<<<<<< HEAD
-version = "2.1.2"
-=======
 version = "2.2.0"
->>>>>>> 9b6940c6
 description = "This is not an official python ProtonMail API client. it allows you to read, send and delete messages in protonmail, as well as render a ready-made template with embedded images."
 readme = "README.md"
 authors = [{ name = "opulentfox-29", email = "3acqw2bx@duck.com" }]
